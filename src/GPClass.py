
from __future__ import print_function

import numpy as np
import scipy.linalg as LA
import pylab

try:
  import dill
  dill_available = 'yes'
except ImportError: dill_available = 'no'

from . import GPCovarianceMatrix as GPC
from . import GPMultCovarianceMatrix as GPMC
from . import GPRegression as GPR
from . import GPUtils as GPU
from . import GPKernelFunctions as GPK
from . import Optimiser as OP
from . import DifferentialEvolution as DE

#import ToeplitzSolve
from . import GPToeplitz as GPT
#and wavelet likelihood
from GPWaveletKernel import WaveletLogLikelihood_C

###############################################################################################################

class GP(object):
  """
  GP class, updated from the Infer model, redesigned to be passable directly
  to InferTools functions, and to allow priors to easily be defined. Also stores the
  cholesky factorisation and log determinant of the covariance matrix, so it is not
  recalculated for identical kernel hyperparameters. This allows the same class to be used
  for ML-typeII and full GP, plus blocked Gibbs sampling, etc.
  
  :inputs
  -------
  
  x - arguments to kernel function, should be an NxD array/matrix with arbitrary no of
    input vectors. Can also be a 1D array, which is converted to Nx1 matrix
  y - training set/target values
  p - parameters of the GP. list/array of mf parameters followed by GP hyperparameters
  kf - kernel function, by default this is SqExponential, see GPKernelFunctions for
    more details
  n_hp - number of hyperparamters of the kernel, only needs specified if mf is provided
    This can also be obtained via an attribute of the kernel function, ie kf.n_par
    There are multiple ways of defining this via classes, simple function attributes, etc
    This can also be a function that accepts the dimensions of x, ie kf.n_par(D)
  n_mfp - number of mean function parameters, only needs specified if mf is provided
    Like n_hp, this can also be obtained via an attribute of the mean function, ie mf.n_par
    There are multiple ways of defining this via classes, simple function attributes, etc
    This can also be a function that accepts the dimensions of x, ie mf.n_par(D), although
    I'm not sure why you'd ever want to do that
  *Note only one of n_hp and n_mfp needs to be set, either directly in the class definition
    or via function attributes. The built in kernels already have correct attributes set,
    and they are easy to create for user defined kernels. (see GPKernelFunctions.py for egs)
    The built in mean function (that returns 0) also has n_par = 0
  k_type - kernel type, defines what type of solver is used. By default is 'Full' (Cholesky)
    solver. Other options are Toeplitz/T and White/W
  gp_type = 'add' - gp type, default is normal, additive gp.
    optional multiplicative gp by setting to 'mult' - note that this is experimental
    mult GPs are based on an affine transform of the GP, suggested by T. Evans.
    Typially they don't change inference of light curve parameters, but often worth checking,
    particularly for large systematics
        x ~ N(mu,Sig)
        if y = c + B * mu
        y ~ N(c+B*mu,B*Sig*B.T)
    and the kernels take the form:
      K' = diag(mf) * K * diag(mf) + d**2 #where d are the uncertainties
      Kss' = diag(mf_ss) * Kss * diag(mf_ss) + dss**2
      Ks' = diag(mf_ss) * Ks * diag(mf)
    Note that the white noise is added to the diagonal after the affine transform!
  mf - mean function, by default just returns 0., but needs to be in the format mf(pars,mf_args)
  xmf - arguments to the mf. If identical to x do not need to be specified again
  x_pred - predictive arguments to kernel function, same format as x, requires same no
    of inputs D, but N can vary
  xmf_pred - predictive arguments for mean function. If identical to x_pred (or x), do
    not need to be specified
  n_store - number of cholesky factors etc to be remembered. For a blocked Gibbs MCMC, with
    acc ~25%, 4-5 should be enough to avoid recalculating chol + logdetK. 1 is of course
    enough for a ML-typeII MCMC, where the first inversion will be calculated only if the
    hyperparameters do not vary. The hyperparameters are stored as hashes, but this doesn't
    make a noticeable diff to speed for only a few hp. The self.si keyword is indexed every
    time a new set of hp are used, and cycles around n_store before overwriting older
    calculations. A few hundred is probably ok (but unnecessary) for smallish matrices.
    This is only used for the cholesky solver for now.
  ep - list/array of parameter error estimates corresponding to input parameters p
  fp - list/array of fixed parameters corresponding to p, required to fix parameters for
    optimisation. 0 means vary, 1 = fixed. If ep is specified then it is taken directly
    from it
  logPrior - logPrior (static) function of the form logPrior(p,n_hp)
    by default returns -np.inf if (np.array(p[hyper])<0).any() else 0., ie all hyperparams must be >=0
  
  """
  
  def __init__(self,x,y,p=None,kf=GPK.SqExponential,n_hp=None,n_mfp=None,kernel_type='Full',gp_type='add',
    x_pred=None,mf=None,xmf=None,xmf_pred=None,n_store=1,ep=None,fp=None,logPrior=None,yerr=None,opt=False,order=None,bounds=None):
    """
    Initialise the GP. See class docstring for a description of the inputs.
    
    See Class docstring for list of inputs.

    """

    #initialise some optional variables
    self.fp = fp
    self.ep = ep
    self._n_hp = n_hp
    self._n_mfp = n_mfp
    self.xmf = xmf
    self.x_pred = x_pred
    self.xmf_pred = xmf_pred
    self.si = 0
    self.n_store = n_store
    self.hp_hash = np.empty(n_store)
    self.choFactor = [[] for q in range(n_store)]
    self.logdetK = [[] for q in range(n_store)]
    self._pars = np.array([])
    self.yerr = yerr
    self.order = order
    self.bounds = bounds

    #pass arguments to set_pars function to propertly initialise everything
    self.set_pars(x=x,y=y,p=p,kf=kf,n_hp=n_hp,n_mfp=n_mfp,kernel_type=kernel_type,gp_type=gp_type,
      x_pred=x_pred,mf=mf,xmf=xmf,xmf_pred=xmf_pred,n_store=n_store,ep=ep,fp=fp,
      logPrior=logPrior,yerr=yerr,order=order,bounds=bounds)
    
    #run optimiser?
    if opt: self.opt()
    
  def set_pars(self,x=None,y=None,p=None,kf=None,n_hp=None,n_mfp=None,kernel_type=None,
    x_pred=None,mf=None,xmf=None,xmf_pred=None,n_store=None,ep=None,fp=None,logPrior=None,yerr=None,gp_type=None,order=None,bounds=None):
    """
    Set the parameters of the GP. See class docstring for a description of the inputs.

    """
    
    #GP parameters
    if y is not None:
      self.y = np.array(y)
      self.n = self.y.size
    if x is not None:
      self.x = np.array(x)
      if self.x.ndim == 1: #if array is 1D
        self.x = self.x.reshape(-1,1) #reshape so N x 1
      self.x = np.mat(self.x) #finally ensure its a matrix
      assert self.x.shape[0] == self.n,\
        "x is not the correct shape, should be NxD, leading dimension: {} != {}".format(self.x.shape[0],self.n)
      self.d = self.x.shape[1] # record the dimensionality of x
    if x_pred is not None:
      self.x_pred = np.array(x_pred)
      if self.x_pred.ndim == 1: #if array is 1D
        self.x_pred = self.x_pred.reshape(-1,1) #reshape so N x 1
      self.x_pred = np.mat(self.x_pred) #finally ensure its a matrix
      assert self.x_pred.shape[1] == self.d, "x_pred is not the correct shape, should be N_predxD, trailing dimension != D"
    if p is not None:
      self.pars(p)
    if kf is not None:
      self.kf = kf
      try:
        kernel_type = kf.kernel_type #overwrite kernel type if given by kernel
      except: pass
    
    #set kernel type
    if kernel_type is not None:
      self.kernel_type = kernel_type
      #set likelihood from kernel type
      if self.kernel_type == 'Full':
        self.logLikelihood = self.logLikelihood_cholesky
      if self.kernel_type == 'Toeplitz' or self.kernel_type == 'T':
        self.logLikelihood = self.logLikelihood_toeplitz
        self.teop_sol = np.mat(np.empty(self.n)).T
      if self.kernel_type == 'White' or self.kernel_type == 'W':
        self.logLikelihood = self.logLikelihood_white
        if self.yerr is None:
          self.yerr = np.ones(self.n)
      if self.kernel_type == 'Wavelet' or self.kernel_type == 'Wave':
        self.logLikelihood = self.logLikelihood_wavelet
        if self.yerr is None:
          self.yerr = np.ones(self.n)
    if logPrior is not None:
      self.logPrior = logPrior
    
    #set covariance matrix functions depending on the gp_type    
    if gp_type is not None:
      self.gp_type = gp_type
      if gp_type == 'add': #additive gp
        if self.kernel_type == 'Full': #normal kernel type
          self.CovMat_p = self.CovarianceMatrixAdd_p #cov matrix for likelihood calculations
          self.CovMat = self.CovarianceMatrixFullAdd #full cov matrix of training data
          self.CovMatBlock = self.CovarianceMatrixBlockAdd #cov matrix block K_s - ie training data vs pred points
          self.CovMatCorner = self.CovarianceMatrixCornerAdd #cov matrix corner K_ss - pred points with themselves
          self.CovMatCornerDiag = self.CovarianceMatrixCornerDiagAdd #diagonal of cov matrix corner
        if self.kernel_type == 'Toeplitz': #toeplitz kernel
          self.CovMat_p = self.CovarianceMatrixToeplitzAdd_p #cov matrix for likelihood calculations - only returns vector for Toe
          self.CovMat = self.CovarianceMatrixFullToeplitzAdd
          self.CovMatBlock = self.CovarianceMatrixBlockToeplitzAdd
          self.CovMatCorner = self.CovarianceMatrixCornerToeplitzAdd
          self.CovMatCornerDiag = self.CovarianceMatrixCornerDiagToeplitzAdd
      #need to add support for multiplicative gp kernels
      elif gp_type == 'mult':
        print("############################################################")
        print("# warning: Support for multiplicative GPs is experimental. #")
        print("############################################################")
        if self.kernel_type == 'Full':
          self.CovMat_p = self.CovarianceMatrixMult_p #cov matrix for likelihood calculations
          self.CovMat = self.CovarianceMatrixFullMult #full cov matrix of training data
          self.CovMatBlock = self.CovarianceMatrixBlockMult #cov matrix block K_s - ie training data vs pred points
          self.CovMatCorner = self.CovarianceMatrixCornerMult #cov matrix corner K_ss - pred points with themselves
          self.CovMatCornerDiag = self.CovarianceMatrixCornerDiagMult #diagonal of cov matrix corner
        if self.kernel_type == 'Toeplitz':
          #use same cov matrix for likelihood calculation, toeplitz likelihood is modified for this
          self.CovMat_p = self.CovarianceMatrixToeplitzAdd_p #cov matrix for likelihood calculations - only returns vector for Toe
          #new functions to return full cov matrices after affine transform for toeplitz/multiplicative
          self.CovMat = self.CovarianceMatrixFullToeplitzMult
          self.CovMatBlock = self.CovarianceMatrixBlockToeplitzMult
          self.CovMatCorner = self.CovarianceMatrixCornerToeplitzMult
          self.CovMatCornerDiag = self.CovarianceMatrixCornerDiagToeplitzMult
          #raise ValueError("gp_type '{}' not yet supported for Toeplitz matrices!")
      else:
        raise ValueError("gp_type '{}' is not recognised!")
    
    #mean function parameters
    if n_hp is not None: self._n_hp = n_hp
    if n_mfp is not None: self._n_mfp = n_mfp
    if mf is not None:
      self.mf = mf
    if xmf is not None: self.xmf = np.array(xmf)
    if xmf_pred is not None: self.xmf_pred = np.array(xmf_pred)

    #auxiliary parameters
    if n_store is not None:
      self.n_store = n_store
      self.hp_hash = np.empty(self.n_store)
      self.choFactor = [[] for q in range(self.n_store)]
      self.logdetK = [[] for q in range(self.n_store)]
    if ep is not None: self.ep = np.array(ep)
    if fp is not None: self.fp = np.array(fp)
    if yerr is not None: self.yerr = np.array(yerr)
    if order is not None: self.order = np.array(order)
    if bounds is not None: self.bounds = bounds

    #set fixed parameteres if ep set but not fp
    if self.fp is None and self.ep is not None:
      self.fp = ~(np.array(self.ep) > 0) * 1

    #try and set the number of mf/hyperparameters via mf/kf attributes/func if not defined directly
    self.n_par = self.p.size
    if self._n_mfp is None or mf is not None:
      try: self._n_mfp = self.mf.n_par(self.d)
      except:
        try: self._n_mfp = self.mf.n_par
        except: pass
        else: pass
    if self._n_hp is None or kf is not None:
      try: self._n_hp = self.kf.n_par(self.d)
      except:
        try: self._n_hp = self.kf.n_par
        except: pass
      else: pass
    
    #set number of parameters for kernel and mean function
    #kernel function attributes will overwrite mf attributes
    if self._n_hp is not None:
      self.set_n_hp(self._n_hp)
    elif self._n_mfp is not None:
      self.set_n_mfp(self._n_mfp)
    # else: #if both are none
    #   self._n_mfp = 0
    #   self._n_hp = self.n_par - self._n_mfp

    #print warning if mf is set without knowing the number of parameters
    if mf is not None and self._n_mfp is None:
      print ("warning: mean function was changed but n_hp or n_mfp is not set!")
      print ("set one of them via set_pars, or eg set")

    #set kf function args and predictive args
    if self.x_pred is None: self.x_pred = self.x #set x_pred to x if pred not given
    #set mf function args and predictive args
    if self.xmf is None: #set mean function args
      self.xmf = self.kfVec() #set as first vector of x by default
      self.xmf_pred = self.kfVec_pred() #set as first vector of x by default
    else:
      if self.xmf_pred is None: self.xmf_pred = self.xmf

    #if x_pred is provided to set_pars, always reset xmf_pars if not also provided
    if x_pred is not None and xmf_pred is None:
      self.xmf_pred = self.kfVec_pred()

  def pars(self,p=None):
    """
    Simple function to return or set pars. Required as _pars is semi-private, and does not
    compute cho factor if set directly for cho kernel, eg MyGP._pars = [blah], plus should be a np.array.
    
    """

    if p is None:
      return np.copy(self._pars)
    else:
      # reset the hash thingy is pars are reset
      self._pars = np.array(p,dtype=np.float64) #ensure float array, otherwise causes weird problems with optimisers!
      self.n_par = self._pars.size
      self.hp_hash[self.si] = hash('') #create empty hash that won't be matched with any pars
      self.choFactor[self.si] = None
      self.logdetK[self.si] = None

  #set p as a property, ie can set p directly, eg MyGP.p = [blah...], and Pars will be called
  p = property(pars,pars)

  #add n_hp and n_mfp as properties, as they should be calculated from each other...
  def set_n_hp(self,n_hp=None):
    """
    Simple method to set or get n_hp, and sets n_mfp from it.
    """

    if n_hp is None:
      return self._n_hp
    else:
      self._n_hp = n_hp
      self._n_mfp = self.n_par - self._n_hp

  def set_n_mfp(self,n_mfp=None):
    """
    Simple method to set or get n_mfp, and sets n_hp from it.
    """

    if n_mfp is None:
      return self._n_mfp
    else:
      self._n_mfp = n_mfp
      self._n_hp = self.n_par - self._n_mfp

  #set n_hp and n_mfp as properties
  n_hp = property(set_n_hp,set_n_hp)
  n_mfp = property(set_n_mfp,set_n_mfp)

  def mfPars(self):
    "return the mean function parameters"
    return self._pars[:self.n_mfp]

  def kfVec(self,i=0):
    "Return the ith vector from the GP input matrix."
    return self.x.getA()[:,i]

  def kfVec_pred(self,i=0):
    "Return the ith vector from the GP predictive matrix."
    return self.x_pred.getA()[:,i]

  def describe(self):
    "Print the attributes of the GP object."

    print ("--------------------------------------------------------------------------------")
    print ("GP attributes:")
    print (" Target values y:", self.y.shape) #, type(self.y)
    print (" GP input args x:", self.x.shape) #, type(self.x)
    print (" Log Prior:", self.logPrior.__name__)
    print (" Kernel Function:", self.kf.__name__)
    print (" Kernel Type:", self.kernel_type)
    print (" Hyperparameters:", self._pars[self._n_mfp:], "(#hp = {})".format(self.n_hp))
    if self.fp is not None: print (" Fixed hyperparameters:", self.fp[self._n_mfp:])
    print (" Mean Function:", self.mf.__name__)
    print (" MF args:", np.array(self.xmf).shape) #, type(self.xmf)
    print (" MF Parameters:", self._pars[:self.n_mfp], "(#mfp = {})".format(self.n_mfp))
    if self.fp is not None: print (" Fixed MF Parameters:", self.fp[:self.n_mfp])
    print (" Predictive GP args X:", np.array(self.x_pred).shape) #, type(self.x_pred)
    print (" Predictive mf args:", np.array(self.xmf_pred).shape) #, type(self.xmf_pred)
    if self.yerr is not None: print (" Target values err yerr:", np.array(self.yerr).shape) #, type(self.yerr)
    print ("--------------------------------------------------------------------------------")

  def logLikelihood_cholesky(self,p):
    "Function to calculate the log likeihood"

    #calculate the residuals
    r = self.y - self.mf(p[:self._n_mfp],self.xmf)

    #ensure r is an (n x 1) column vector
    r = np.matrix(np.array(r).flatten()).T

    #check if covariance, chol factor and log det are already calculated and stored
    new_hash = hash(p[-self.n_hp:].tostring()) # calculate and check the hash
    if np.any(self.hp_hash == new_hash):
      useK = np.where(self.hp_hash == new_hash)[0][0]
    else: #else calculate and store the new hash, cho_factor and logdetK
      useK = self.si = (self.si+1) % self.n_store #increment the store index number
#      self.choFactor[self.si] = LA.cho_factor(GPC.CovarianceMatrix(p[self._n_mfp:],self.x,KernelFunction=self.kf))
      self.choFactor[self.si] = LA.cho_factor(self.CovMat_p(p))
      self.logdetK[self.si] = (2*np.log(np.diag(self.choFactor[self.si][0])).sum())
      self.hp_hash[self.si] = new_hash
    
    #calculate the log likelihood
    logP = -0.5 * r.T * np.mat(LA.cho_solve(self.choFactor[useK],r)) - 0.5 * self.logdetK[useK] - (r.size/2.) * np.log(2*np.pi)
    
    return np.float(logP)

  def logLikelihood_toeplitz(self,p):
    """
    Function to calculate the log likeihood using a Toeplitz matrix
    Need to define a separate Toeplitz kernel
    """

    #evaluate mean function
    m = self.mf(p[:self._n_mfp],self.xmf)

    #calculate the residuals
    r = self.y - m

    #modify likelihood for multiplicative GP?
    logdetA2 = 0.
    if self.gp_type == 'mult':
      # Affine transform of GP
      # N(m,K) -> N(m,A*C*A), set K = A*C*A
      # need det(K) = det(A) * det(C) * det(A)
      # need to solve r^T K^-1 r = r^T (ACA)^-1 r = r^T A^-1 C^-1 A^-1 r,
      #   where C is Toeplitz, and ACA is not
      # therefore set r = r/m = A^-1 r and solve for C^-1 r as usual and get det(C)
      # then modify logdetC to logdetK

      r = r / m # modify r so r = A^-1 r (from affine transform of GP)

      logdetA2 = 2*np.log(m).sum()

    #ensure r is an (n x 1) column vector
    r = np.matrix(np.array(r).flatten()).T

    #get log determinant of covariance matrix and solve x = K^-1 r
    logdetK,self.teop_sol = GPT.LTZSolve(self.CovMat_p(p),r,self.teop_sol)

    #calculate the log likelihood
    logP = -0.5 * r.T * self.teop_sol - 0.5 * (logdetK + logdetA2) - (r.size/2.) * np.log(2*np.pi)
    
    return np.float(logP)

  def logLikelihood_white(self,p):
    "Function to calculate the log likeihood"

    #calculate the residuals
    r = self.y - self.mf(p[:self.n_mfp],self.xmf)

    #get the diagonal of the covariance matrix from the white noise kernel
    K = self.kf(self.yerr,p[self._n_mfp:])

    #calcaulte the log likelihood
    logP = - 0.5 * ( r**2 / K ).sum() - 0.5 * np.log(K).sum() - self.n/2.*np.log(2*np.pi)

    return logP

  def logLikelihood_wavelet(self,p):
<<<<<<< HEAD
    """
    Function to calculate the wavelet log likeihood
    Note that the kernel isn't used as only homoskedastic - only the attributes are
    required to make the same format
    """
    
=======
    "Function to calculate the wavelet log likeihood"

>>>>>>> 9eb74f66
    #calculate the residuals
    r = self.y - self.mf(p[:self.n_mfp],self.xmf)
    
    #get wavelet parameters - note that the order is different!
    gamma,sig_r,sig_w = p[self.n_mfp:]
    
    #calculate the log Likelihood
    logP = WaveletLogLikelihood_C(r,r.size,sig_w,sig_r,gamma,0)
    
    return logP
  
  @staticmethod #ensure static, so it can redefined using a 'normal' function
  def logPrior(p,nhp):
    """
    default log prior, keep hyperparameters > 0
    should be of the form logp(p,n_hp) where n_hp is number of hyperparameters
    egs:
    >> instance.logPrior = lambda *args: 0.
    >> instance.logPrior = lambda p,nhp: -np.inf if (np.array(p[-nhp:])<0).any() else 0.
    >> from scipy.stats.distributions import gamma,norm as norm_dist
    >> instance.logPrior = lambda p,nhp: np.log(norm_dist.pdf(p[6],.10,0.02)).sum()
    or combine them in a regular function...
    """

    #keep all kernel hyperparameters >=0
    return -np.inf if (np.array(p[-nhp:])<0).any() else 0.

  #define (log) posterior simply as the sum of likelihood and prior
  def logPosterior(self,p):
    "Function to calculate the log posterior"

    log_Prior = self.logPrior(p,self._n_hp)
    if log_Prior == -np.inf: return -np.inf #don't need to calculate logLikelihood if logPrior is -np.inf
    else: return self.logLikelihood(p) + log_Prior

  #default mean function - static method so can be redefined, just returns 0
  #add_n_par just adds a function attribute to specify number of mf parameters
  @staticmethod
  @GPU.add_n_par(0)
  def mf(*args):
    "default mean function = 0."
    return 0.

  def mfEval(self):
    "Returns the mean function evaluated at the current parameters"
    return self.mf(self._pars[:self._n_mfp], self.xmf)

  def mfEvalPred(self):
    "Returns the mean function evaluated at the current parameters"
    return self.mf(self._pars[:self._n_mfp], self.xmf_pred)

  def mfRes(self):
    "Returns the residuals from the mean function"
    return self.y - self.mf(self._pars[:self._n_mfp], self.xmf)

  def GPRes(self):
    "Return residuals from the GP + mf"
        
    #Construct the covariance matrix
    K = self.CovMat()
    K_s = self.CovMatBlock()
    K_ss = self.CovMatCornerDiag()
#    if self.kernel_type == 'Full':
#       K = GPC.CovarianceMatrix(self._pars[self._n_mfp:],self.x,KernelFunction=self.kf)
#       K_s = GPC.CovarianceMatrixBlock(self._pars[self._n_mfp:],self.x,self.x,KernelFunction=self.kf)
#       K_ss = GPC.CovarianceMatrixCornerDiag(self._pars[self._n_mfp:],self.x,KernelFunction=self.kf)
#     elif self.kernel_type == 'Toeplitz' or self.kernel_type == 'T':
#       K = GPT.CovarianceMatrixFullToeplitz(self._pars[self._n_mfp:],self.x,self.kf)
#       K_s = GPT.CovarianceMatrixBlockToeplitz(self._pars[self._n_mfp:],self.x,self.x,self.kf)
#       K_ss = GPT.CovarianceMatrixCornerDiagToeplitz(self._pars[self._n_mfp:],self.x,self.kf)

    #Calculate the precision matrix (needs optimised)
    PrecMatrix = np.linalg.inv( np.matrix(K) )

    #need do the regression on the *residual data* if mean funciton exists
    r = self.y - self.mf(self._pars[:self._n_mfp], self.xmf) #subtract the mean function
    
    #and do the regression on the residuals...
    y_pred, y_pred_err = GPR.GPRegress(K_s,PrecMatrix,K_ss,r)

    return self.y - self.mf(self._pars[:self._n_mfp], self.xmf) - y_pred

  def predictGP(self,x_pred=None,xmf_pred=None,wn=True):
    "Returns the predictive distributions for the GP alone using current hyperparmeters"

    if x_pred is not None: self.x_pred = x_pred
    if xmf_pred is not None: self.xmf_pred = xmf_pred

    if self.x is not self.x_pred and (self.kernel_type == 'Toeplitz' or self.kernel_type == 'T'):
      print ("warning: using Toeplitz kernel for prediction only works when step sizes are equal" \
            " for x and x_pred.\nUse a 'Full' kernel after optimisation for if not.")

    #Construct the covariance matrix
    K = self.CovMat()
    K_s = self.CovMatBlock()
    K_ss = self.CovMatCornerDiag(wn=wn)
#     if self.kernel_type == 'Full':
#       K = GPC.CovarianceMatrix(self._pars[self._n_mfp:],self.x,self.kf)
#       K_s = GPC.CovarianceMatrixBlock(self._pars[self._n_mfp:],self.x_pred,self.x,self.kf)
#       K_ss = GPC.CovarianceMatrixCornerDiag(self._pars[self._n_mfp:],self.x_pred,self.kf,WhiteNoise=wn)
#     elif self.kernel_type == 'Toeplitz' or self.kernel_type == 'T':
#       K = GPT.CovarianceMatrixFullToeplitz(self._pars[self._n_mfp:],self.x,self.kf)
#       K_s = GPT.CovarianceMatrixBlockToeplitz(self._pars[self._n_mfp:],self.x_pred,self.x,self.kf)
#       K_ss = GPT.CovarianceMatrixCornerDiagToeplitz(self._pars[self._n_mfp:],self.x_pred,self.kf,WhiteNoise=wn)

    #Calculate the precision matrix (needs optimised)
    PrecMatrix = np.linalg.inv( np.matrix(K) )

    #need do the regression on the *residual data* if mean funciton exists
    r = self.y - self.mf(self._pars[:self._n_mfp], self.xmf) #subtract the mean function

    #and do the regression on the residuals...
    y_pred, y_pred_err = GPR.GPRegress(K_s,PrecMatrix,K_ss,r)

    #return the predictive mean and variance
    return y_pred, y_pred_err

  def predict(self,x_pred=None,xmf_pred=None,wn=True,p=None):
    """
    Returns the predictive distributions for the GP and current hyperparmeters plus the
    mean function
    """

    #use provided parameters if given
    if p is not None:
      assert p.ndim == 1, "p should be 1D of length n_par"
      assert p.size == self.n_par, "p should be 1D of length n_par"
      p_save = self.pars()
      self.pars(p)

    #get the predictive distributions for the GP alone
    t_pred, t_pred_err = self.predictGP(x_pred=x_pred,xmf_pred=xmf_pred,wn=wn)

    #...and add the predictive mean function back
    t_pred += self.mf(self._pars[:self._n_mfp], self.xmf_pred)

    #and reset p to old values - bit inefficient but need to recode cov calculations otherwise
    if p is not None:
      self.pars(p_save)
    
    #return the predictive mean and variance
    return t_pred, t_pred_err

  def predictSample(self,p,x_pred=None,xmf_pred=None,wn=True,return_all=False):
    """
    Return predictive distributions for a collection of samples, p
    
    """
    
    #check dimensions of p
    assert p.ndim == 2, "p should be 2 dimensional"
    assert p.shape[1] == self.n_par, "p should be 2 dimensional, with 2nd dimension n_par"
    
    #create storage arrays
    N = p.shape[0]
    V,Verr = np.zeros((N,self.xmf_pred.size)),np.zeros((N,self.xmf_pred.size))
    
    #get random vectors
    for i in range(N):
      V[i],Verr[i] = self.predict(p=p[i],wn=wn,x_pred=x_pred,xmf_pred=xmf_pred)
    
    #get mean and standard deviation of the Gaussian mixture model
    mean = V.mean(axis=0)
    st_dev = np.sqrt(((V-mean)**2 + Verr**2).mean(axis=0))
    
    if return_all:
      return V,Verr
    else:
      #return the predictive mean and variance
      return mean,st_dev
      
  def optimise(self,method='NM',fp=None,**kwargs):
    """
    Optimise the parameters of the model - simple wrapper to Infer.Optimise
    """
    
    if fp is not None: self.fp = fp
    pars = OP.Optimise(self.logPosterior,self._pars,(),fixed=self.fp,method=method,**kwargs)
    self.pars(pars)

  #create alias for optimise function
  opt = optimise

  def opt_global(self,bounds=None,ep=None,**kwargs):
    """
    Optimise the parameters of the model - simple wrapper to Differential Evolution optimiser
    """
    
    if ep is not None: self.ep = ep
    if bounds is not None: self.bounds = bounds
    
    if self.bounds is not None:
      pars = DE.DifferentialEvol(self.logPosterior,self._pars,(),bounds=self.bounds,**kwargs)
    else:
      if self.ep is not None:
        pars = DE.DifferentialEvol(self.logPosterior,self._pars,(),epar=self.ep,**kwargs)
      else:
        raise ValueError("ep is not defined in the GP, therefore ep or bounds must be provided")
    
    self.pars(pars)

  #create alias for optimise function
  #dev = opt_global
  #glob = opt_global

  def getRandomVector(self,p=None,wn=False):
    "Returns a random vector from the conditioned GP"

    #use provided parameters if given
    if p is not None:
      assert p.ndim == 1, "p should be 1D of length n_par"
      assert p.size == self.n_par, "p should be 1D of length n_par"
      p_save = self.pars()
      self.pars(p)

    # #set predictive distributions to the inputs if not set
    # if self.kf_args_pred is None: self.kf_args_pred = self.kf_args
    # if self.mf_args_pred is None: self.mf_args_pred = self.mf_args

    #Construct the covariance matrix
    K = self.CovMat()
    K_s = self.CovMatBlock()
    K_ss = self.CovMatCorner(wn=wn)
#     if self.kernel_type == 'Full':
#       K = GPC.CovarianceMatrix(self._pars[self._n_mfp:],self.x,KernelFunction=self.kf)
#       K_s = GPC.CovarianceMatrixBlock(self._pars[self._n_mfp:],self.x_pred,self.x,KernelFunction=self.kf)
#       K_ss = GPC.CovarianceMatrixCornerFull(self._pars[self._n_mfp:],self.x_pred,KernelFunction=self.kf,WhiteNoise=wn)
#     elif self.kernel_type == 'Toeplitz' or self.kernel_type == 'T':
#       K = GPT.CovarianceMatrixFullToeplitz(self._pars[self._n_mfp:],self.x,self.kf)
#       K_s = GPT.CovarianceMatrixBlockToeplitz(self._pars[self._n_mfp:],self.x_pred,self.x,self.kf)
#       K_ss = GPT.CovarianceMatrixCornerFullToeplitz(self._pars[self._n_mfp:],self.x_pred,self.kf,WhiteNoise=wn)

    #get precision matrix
    PrecMatrix = np.linalg.inv( np.matrix(K) )

    #need do the regression on the *residual data* if mean funciton exists
    r = self.y - self.mf(self._pars[:self._n_mfp],self.xmf) #subtract the mean function

    #predictive mean
    m = self.mf(self._pars[:self._n_mfp], self.xmf_pred)

    #and reset p to old values - bit inefficient but need to recode cov calculations otherwise
    if p is not None:
      self.pars(p_save)
    
    return GPU.RandVectorFromConditionedGP(K_s,PrecMatrix,K_ss,r,m=m)
  
  def getRandomVectors(self,p,wn=False):
    """
    Returns a random vectors from the conditioned GP, using a range of parameter arrays
    
    p - 2d, N x K array, where N is the number of samples, and K is the number of parameters
      of the GP
    wn - include white noise?
    
    """
    
    #check dimensions of p
    assert p.ndim == 2, "p should be 2 dimensional"
    assert p.shape[1] == self.n_par, "p should be 2 dimensional, with 2nd dimension n_par"
    
    #create storage array
    N = p.shape[0]
    V = np.zeros((N,self.xmf_pred.size))
    
    #get random vectors
    for i in range(N):
      V[i] = self.getRandomVector(p=p[i],wn=wn)
          
    return V
  
  def predictDraws(self,p,wn=True):
    """
    Returns a random vectors from the conditioned GP, using a range of parameter arrays
    
    p - 2d, N x K array, where N is the number of samples, and K is the number of parameters
      of the GP
    wn - include white noise?
    
    """
        
    #get a random draw for each sample
    V = self.getRandomVectors(p=p,wn=wn)
    
    #and return the distribution
    return V.mean(axis=0),V.std(axis=0)
    
  def getRandomVectorFromPrior(self,wn=False):
    "Returns a random vector from the GP prior"

    # #set predictive distributions to the inputs if not set
    # if self.kf_args_pred is None: self.kf_args_pred = self.kf_args
    # if self.mf_args_pred is None: self.mf_args_pred = self.mf_args

    #Construct the covariance matrix
    K_ss = self.CovMatCorner(wn=wn)
#     if self.kernel_type == 'Full':
#       K_ss = GPC.CovarianceMatrixCornerFull(self._pars[self._n_mfp:],self.x_pred,KernelFunction=self.kf,WhiteNoise=wn)
#     elif self.kernel_type == 'Toeplitz' or self.kernel_type == 'T':
#       K_ss = GPT.CovarianceMatrixCornerFullToeplitz(self._pars[self._n_mfp:],self.x_pred,self.kf,WhiteNoise=wn)

    return GPU.RandomVector(K_ss) + self.mf(self._pars[:self._n_mfp], self.xmf_pred)

  #############################################################################################################
  #use dill to save current state of gp
  def save(self,filename):
    """Save the current state of the GP to a file using dill"""
    if not dill_available:
      print("dill module not available. can't save gp")
    else:
      file = open(filename,'w')
      dill.dump(self,file)
      file.close()
  
  #############################################################################################################
  #quicklook plotting functions
  
  def plotRanges(self,wn=True,offset=0.,**kwargs):
    """Plots the 1 and 2 sigma range of the GP (but doesn't take into account mean function errors)"""

    t_pred,t_pred_err = self.predict(wn=wn)
    GPU.PlotRanges(self.xmf_pred,t_pred+offset,t_pred_err,**kwargs)
  
  def plotData(self,offset=0.,**kwargs):
    """Plots the data with errorbars"""
  
    #set the errors
    err = self._pars[-1]
    #else: err = self._pars[self.n_hp-1]
  
    GPU.PlotData(self.xmf,self.y+offset,np.ones(self.y.size)*err,title=None,**kwargs)
  
  def plotMean(self,offset=0.,ax=None):
    """Plots the mean function (with predictive arguments)"""
    
    #plot the mean function
    if ax==None: ax = pylab.gca()
    ax.plot(self.xmf_pred,self.mfEvalPred()*np.ones(self.xmf_pred.size)+offset,'r--')
  
  def plot(self,wn=True,ax=None,offset=0.,**kwargs):
    """Convenience method to call both plotRanges, plotData and plotMean with defaults"""
  
    if self.kernel_type not in ['White','W','Wavelet','Wave']:
      self.plotRanges(wn=wn,ax=ax,offset=offset)
    self.plotData(ax=ax,offset=offset)
    self.plotMean(ax=ax,offset=offset)
  
  #############################################################################################################

  #wrappers for normal covariance matrix functions
  def CovarianceMatrixAdd_p(self,p):
    """return covariance matrix for normal kernel given full parameter set p"""
    
    K = GPC.CovarianceMatrix(p[self._n_mfp:],self.x,KernelFunction=self.kf)
    return K

  def CovarianceMatrixFullAdd(self):
    """return covariance matrix for normal kernel using current stored parameters"""

    K = GPC.CovarianceMatrix(self._pars[self._n_mfp:],self.x,KernelFunction=self.kf)
    return K

  def CovarianceMatrixBlockAdd(self):
    """return covariance matrix block for normal kernel, ie training points vs predictive points"""

    K_s = GPC.CovarianceMatrixBlock(self._pars[self._n_mfp:],self.x_pred,self.x,KernelFunction=self.kf)
    return K_s

  def CovarianceMatrixCornerAdd(self,wn=True):
    """return covariance matrix corner for normal kernel, ie predictive points cov with themselves, white noise optional"""

    K_ss = GPC.CovarianceMatrixCornerFull(self._pars[self._n_mfp:],self.x_pred,KernelFunction=self.kf,WhiteNoise=wn)
    return K_ss
  
  def CovarianceMatrixCornerDiagAdd(self,wn=True):
    """return diagonal of covariance matrix corner for normal kernel, ie predictive points cov with themselves, white noise optional"""

    K_ss = GPC.CovarianceMatrixCornerDiag(self._pars[self._n_mfp:],self.x_pred,KernelFunction=self.kf,WhiteNoise=wn)
    return K_ss
  
  #############################################################################################################
  #wrappers for toeplitz covariance matrix functions
  def CovarianceMatrixToeplitzAdd_p(self,p):
    """return covariance matrix for toeplitz kernel given full parameter set p"""

    K = GPT.CovarianceMatrixToeplitz(p[self._n_mfp:],self.x,self.kf)
    return K

  def CovarianceMatrixFullToeplitzAdd(self):
    """return covariance matrix for toeplitz kernel using current stored parameters"""

    K = GPT.CovarianceMatrixFullToeplitz(self._pars[self._n_mfp:],self.x,self.kf)
    return K
 
  def CovarianceMatrixBlockToeplitzAdd(self):
    """return covariance matrix block for toeplitz kernel, ie training points vs predictive points"""

    K_s = GPT.CovarianceMatrixBlockToeplitz(self._pars[self._n_mfp:],self.x_pred,self.x,self.kf)
    return K_s

  def CovarianceMatrixCornerToeplitzAdd(self,wn=True):
    """return covariance matrix corner for toeplitz kernel, ie predictive points cov with themselves, white noise optional"""

    K_ss = GPT.CovarianceMatrixCornerFullToeplitz(self._pars[self._n_mfp:],self.x_pred,self.kf,WhiteNoise=wn)
    return K_ss

  def CovarianceMatrixCornerDiagToeplitzAdd(self,wn=True):
    """return diagonal of covariance matrix corner for toeplitz kernel, ie predictive points cov with themselves, white noise optional"""

    K_ss = GPT.CovarianceMatrixCornerDiagToeplitz(self._pars[self._n_mfp:],self.x_pred,self.kf,WhiteNoise=wn)
    return K_ss

  #############################################################################################################
  #wrappers for multiplicative/normal covariance matrix functions
  def CovarianceMatrixMult_p(self,p):
    """return covariance matrix for normal kernel given full parameter set p"""
    
    K = GPMC.CovarianceMatrixMult(p[self._n_mfp:],self.x,self.kf,
      self.mf,p[:self._n_mfp],self.xmf)
    return K

  def CovarianceMatrixFullMult(self):
    """return covariance matrix for normal kernel using current stored parameters"""

    K = GPMC.CovarianceMatrixMult(self._pars[self._n_mfp:],self.x,self.kf,
      self.mf,self._pars[:self._n_mfp],self.xmf)
    return K

  def CovarianceMatrixBlockMult(self):
    """return covariance matrix block for normal kernel, ie training points vs predictive points"""

    K_s = GPMC.CovarianceMatrixBlockMult(self._pars[self._n_mfp:],self.x_pred,self.x,self.kf,
      self.mf,self._pars[:self._n_mfp],self.xmf_pred,self.xmf)
    return K_s

  def CovarianceMatrixCornerMult(self,wn=True):
    """return covariance matrix corner for normal kernel, ie predictive points cov with themselves, white noise optional"""

    K_ss = GPMC.CovarianceMatrixCornerFullMult(self._pars[self._n_mfp:],self.x_pred,self.kf,
      self.mf,self._pars[:self._n_mfp],self.xmf_pred,WhiteNoise=wn)
    return K_ss
  
  def CovarianceMatrixCornerDiagMult(self,wn=True):
    """return diagonal of covariance matrix corner for normal kernel, ie predictive points cov with themselves, white noise optional"""

    K_ss = GPMC.CovarianceMatrixCornerDiagMult(self._pars[self._n_mfp:],self.x_pred,self.kf,
      self.mf,self._pars[:self._n_mfp],self.xmf_pred,WhiteNoise=wn)
    return K_ss
  
###############################################################################################################
  #wrappers for multiplicative/toeplitz covariance matrix functions
#   def CovarianceMatrixToeplitzMult_p(self,p):
#     """return covariance matrix for toeplitz kernel given full parameter set p"""
#     
#     K = GPT.CovarianceMatrixToeplitz(p[self._n_mfp:],self.x,self.kf)
#     return K

  def CovarianceMatrixFullToeplitzMult(self):
    """return covariance matrix for toeplitz kernel using current stored parameters"""

    K = GPT.CovarianceMatrixFullToeplitzMult(self._pars[self._n_mfp:],self.x,self.kf,
      self.mf,self._pars[:self._n_mfp],self.xmf)

    return K

  def CovarianceMatrixBlockToeplitzMult(self):
    """return covariance matrix block for toeplitz kernel, ie training points vs predictive points"""

    K_s = GPT.CovarianceMatrixBlockToeplitzMult(self._pars[self._n_mfp:],self.x_pred,self.x,self.kf,
      self.mf,self._pars[:self._n_mfp],self.xmf_pred,self.xmf)
    return K_s

  def CovarianceMatrixCornerToeplitzMult(self,wn=True):
    """return covariance matrix corner for toeplitz kernel, ie predictive points cov with themselves, white noise optional"""
    
    K_ss = GPT.CovarianceMatrixCornerFullToeplitzMult(self._pars[self._n_mfp:],self.x_pred,self.kf,
      self.mf,self._pars[:self._n_mfp],self.xmf_pred,WhiteNoise=wn)
    return K_ss

  def CovarianceMatrixCornerDiagToeplitzMult(self,wn=True):
    """return diagonal of covariance matrix corner for toeplitz kernel, ie predictive points cov with themselves, white noise optional"""

    K_ss = GPT.CovarianceMatrixCornerDiagToeplitzMult(self._pars[self._n_mfp:],self.x_pred,self.kf,
      self.mf,self._pars[:self._n_mfp],self.xmf_pred,WhiteNoise=wn)
    return K_ss

  #############################################################################################################<|MERGE_RESOLUTION|>--- conflicted
+++ resolved
@@ -445,17 +445,8 @@
     return logP
 
   def logLikelihood_wavelet(self,p):
-<<<<<<< HEAD
-    """
-    Function to calculate the wavelet log likeihood
-    Note that the kernel isn't used as only homoskedastic - only the attributes are
-    required to make the same format
-    """
-    
-=======
     "Function to calculate the wavelet log likeihood"
 
->>>>>>> 9eb74f66
     #calculate the residuals
     r = self.y - self.mf(p[:self.n_mfp],self.xmf)
     
